[pdf]
first      = strip_block_meta.py {infile}
extension  = pdf
<<<<<<< HEAD
command    = -V documentclass:kv_pandoc -V classoption:twoside -V classoption:10pt -N
=======
command    = --latex-engine=xelatex -V documentclass:scrartcl -V classoption:twoside -N
>>>>>>> e81e4519

[word]
extension  = docx
command    = -t docx

[beamer]
extension  = tex
<<<<<<< HEAD
command    = -t beamer --self-contained -V theme:Honefoss -V classoption:t -V classoption:12pt
=======
command    = -t beamer --self-contained -V theme:Madrid -V classoption:t -V classoption:12pt
>>>>>>> e81e4519
also       = latexmk -pdf {outfile}; latexmk -c {outfile}

[text]
extension  = txt
command    = -t plain --wrap=auto --columns=80<|MERGE_RESOLUTION|>--- conflicted
+++ resolved
@@ -1,11 +1,6 @@
 [pdf]
-first      = strip_block_meta.py {infile}
 extension  = pdf
-<<<<<<< HEAD
-command    = -V documentclass:kv_pandoc -V classoption:twoside -V classoption:10pt -N
-=======
-command    = --latex-engine=xelatex -V documentclass:scrartcl -V classoption:twoside -N
->>>>>>> e81e4519
+command    = --latex-engine=xelatex -V documentclass:kv_pandoc -V classoption:twoside -V classoption:10pt -N
 
 [word]
 extension  = docx
@@ -13,11 +8,7 @@
 
 [beamer]
 extension  = tex
-<<<<<<< HEAD
 command    = -t beamer --self-contained -V theme:Honefoss -V classoption:t -V classoption:12pt
-=======
-command    = -t beamer --self-contained -V theme:Madrid -V classoption:t -V classoption:12pt
->>>>>>> e81e4519
 also       = latexmk -pdf {outfile}; latexmk -c {outfile}
 
 [text]
